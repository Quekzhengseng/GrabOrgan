_format_version: "3.0"
consumers:
<<<<<<< HEAD
  - acls:
      - group: admins
    keyauth_credentials:
      - key: admin
    username: admin
  - acls:
      - group: doctors
    keyauth_credentials:
      - key: doctor
    username: doctor
  - keyauth_credentials:
      - key: reader
    username: reader
=======
- acls:
  - group: admins
  keyauth_credentials:
  - key: admin
  username: admin
- acls:
  - group: doctors
  keyauth_credentials:
  - key: doctor
  username: doctor
- keyauth_credentials:
  - key: reader
  username: reader
plugins:
- config:
    credentials: true
    exposed_headers: []
    headers:
    - Accept
    - Content-Type
    - Authorization
    max_age: null
    methods:
    - GET
    - HEAD
    - PUT
    - PATCH
    - POST
    - DELETE
    - OPTIONS
    - TRACE
    - CONNECT
    origins:
    - http://localhost:3000
    preflight_continue: false
    private_network: false
  enabled: true
  name: cors
  protocols:
  - grpc
  - grpcs
  - http
  - https
>>>>>>> cde34f31
services:
  - connect_timeout: 60000
    enabled: true
    host: personal-gbst4bsa.outsystemscloud.com
    name: OSpersonalDataAPI
    path: /PatientAPI/rest/patientAPI/patients/
    plugins:
<<<<<<< HEAD
      - config:
          anonymous: null
          hide_credentials: false
          key_in_body: false
          key_in_header: true
          key_in_query: true
          key_names:
            - apikey
          realm: null
          run_on_preflight: true
        enabled: true
        name: key-auth
        protocols:
          - grpc
          - grpcs
          - http
          - https
          - ws
          - wss
    port: 443
    protocol: https
    read_timeout: 60000
    retries: 5
    routes:
      - https_redirect_status_code: 426
        methods:
          - GET
        name: READ_os_personal_data
        path_handling: v0
        paths:
          - /api/v1/personal
        plugins:
          - config:
              allow:
                - doctors
              always_use_authenticated_groups: false
              deny: null
              hide_groups_header: false
              include_consumer_groups: false
            enabled: true
            name: acl
            protocols:
              - grpc
              - grpcs
              - http
              - https
        preserve_host: false
        protocols:
          - http
          - https
        regex_priority: 0
        request_buffering: true
        response_buffering: true
        strip_path: true
    write_timeout: 60000
  - connect_timeout: 60000
=======
    - config:
        allow:
        - doctors
        always_use_authenticated_groups: false
        deny: null
        hide_groups_header: false
        include_consumer_groups: false
      enabled: true
      name: acl
      protocols:
      - grpc
      - grpcs
      - http
      - https
    preserve_host: false
    protocols:
    - http
    - https
    regex_priority: 0
    request_buffering: true
    response_buffering: true
    strip_path: true
  write_timeout: 60000
- connect_timeout: 60000
  enabled: true
  host: match_organ
  name: confirmMatchOrganAPI
  path: /confirm-match
  port: 5020
  protocol: http
  read_timeout: 60000
  retries: 5
  routes:
  - https_redirect_status_code: 426
    methods:
    - POST
    - OPTIONS
    name: confirm_match
    path_handling: v0
    paths:
    - /api/v1/confirm-match
    preserve_host: false
    protocols:
    - http
    - https
    regex_priority: 0
    request_buffering: true
    response_buffering: true
    strip_path: true
  write_timeout: 60000
- connect_timeout: 60000
  enabled: true
  host: zsq.outsystemscloud.com
  name: coordToPlaceAPI
  path: /Location/rest/Location/CoordToPlace/
  port: 443
  protocol: https
  read_timeout: 60000
  retries: 5
  routes:
  - https_redirect_status_code: 426
    methods:
    - POST
    name: coordToPlace_route
    path_handling: v0
    paths:
    - /api/v1/coord-to-place
    preserve_host: false
    protocols:
    - http
    - https
    regex_priority: 0
    request_buffering: true
    response_buffering: true
    strip_path: true
  write_timeout: 60000
- connect_timeout: 60000
  enabled: true
  host: createDelivery
  name: createDeliveryAPI
  path: /createDelivery
  port: 5026
  protocol: http
  read_timeout: 60000
  retries: 5
  routes:
  - https_redirect_status_code: 426
    methods:
    - POST
    name: create_delivery
    path_handling: v0
    paths:
    - /api/v1/create-delivery
    preserve_host: false
    protocols:
    - http
    - https
    regex_priority: 0
    request_buffering: true
    response_buffering: true
    strip_path: true
  write_timeout: 60000
- connect_timeout: 60000
  enabled: true
  host: delivery_info
  name: deliveryServiceAPI
  path: /deliveryinfo
  port: 5002
  protocol: http
  read_timeout: 60000
  retries: 5
  routes:
  - https_redirect_status_code: 426
    methods:
    - POST
    name: CREATE_delivery
    path_handling: v0
    paths:
    - /api/v1/delivery-info
    preserve_host: false
    protocols:
    - http
    - https
    regex_priority: 0
    request_buffering: true
    response_buffering: true
    strip_path: true
  - https_redirect_status_code: 426
    methods:
    - DELETE
    name: DELETE_delivery
    path_handling: v0
    paths:
    - /api/v1/delivery-info
    preserve_host: false
    protocols:
    - http
    - https
    regex_priority: 0
    request_buffering: true
    response_buffering: true
    strip_path: true
  - https_redirect_status_code: 426
    methods:
    - GET
    name: READ_delivery
    path_handling: v0
    paths:
    - /api/v1/delivery-info
    preserve_host: false
    protocols:
    - http
    - https
    regex_priority: 0
    request_buffering: true
    response_buffering: true
    strip_path: true
  - https_redirect_status_code: 426
    methods:
    - PUT
    name: UPDATE_delivery
    path_handling: v0
    paths:
    - /api/v1/delivery-info
    preserve_host: false
    protocols:
    - http
    - https
    regex_priority: 0
    request_buffering: true
    response_buffering: true
    strip_path: true
  write_timeout: 60000
- connect_timeout: 60000
  enabled: true
  host: donor
  name: donorapi
  path: /donor
  plugins:
  - config:
      anonymous: null
      hide_credentials: false
      key_in_body: false
      key_in_header: true
      key_in_query: true
      key_names:
      - apikey
      realm: null
      run_on_preflight: true
>>>>>>> cde34f31
    enabled: true
    host: match_organ
    name: confirmMatchOrganAPI
    path: /confirm-match
    port: 5020
    protocol: http
    read_timeout: 60000
    retries: 5
    routes:
      - https_redirect_status_code: 426
        methods:
          - POST
        name: confirm_match
        path_handling: v0
        paths:
          - /api/v1/confirm-match
        preserve_host: false
        protocols:
          - http
          - https
        regex_priority: 0
        request_buffering: true
        response_buffering: true
        strip_path: true
    write_timeout: 60000
  - connect_timeout: 60000
    enabled: true
    host: zsq.outsystemscloud.com
    name: coordToPlaceAPI
    path: /Location/rest/Location/CoordToPlace/
    port: 443
    protocol: https
    read_timeout: 60000
    retries: 5
    routes:
      - https_redirect_status_code: 426
        methods:
          - POST
        name: coordToPlace_route
        path_handling: v0
        paths:
          - /api/v1/coord-to-place
        preserve_host: false
        protocols:
          - http
          - https
        regex_priority: 0
        request_buffering: true
        response_buffering: true
        strip_path: true
    write_timeout: 60000
  - connect_timeout: 60000
    enabled: true
    host: createDelivery
    name: createDeliveryAPI
    path: /createDelivery
    port: 5026
    protocol: http
    read_timeout: 60000
    retries: 5
    routes:
      - https_redirect_status_code: 426
        methods:
          - POST
        name: create_delivery
        path_handling: v0
        paths:
          - /api/v1/create-delivery
        preserve_host: false
        protocols:
          - http
          - https
        regex_priority: 0
        request_buffering: true
        response_buffering: true
        strip_path: true
    write_timeout: 60000
  - connect_timeout: 60000
    enabled: true
    host: delivery_info
    name: deliveryServiceAPI
    path: /deliveryinfo
    port: 5002
    protocol: http
    read_timeout: 60000
    retries: 5
    routes:
      - https_redirect_status_code: 426
        methods:
          - POST
        name: CREATE_delivery
        path_handling: v0
        paths:
          - /api/v1/delivery-info
        preserve_host: false
        protocols:
          - http
          - https
        regex_priority: 0
        request_buffering: true
        response_buffering: true
        strip_path: true
      - https_redirect_status_code: 426
        methods:
          - DELETE
        name: DELETE_delivery
        path_handling: v0
        paths:
          - /api/v1/delivery-info
        preserve_host: false
        protocols:
          - http
          - https
        regex_priority: 0
        request_buffering: true
        response_buffering: true
        strip_path: true
      - https_redirect_status_code: 426
        methods:
          - GET
        name: READ_delivery
        path_handling: v0
        paths:
          - /api/v1/delivery-info
        preserve_host: false
        protocols:
          - http
          - https
        regex_priority: 0
        request_buffering: true
        response_buffering: true
        strip_path: true
      - https_redirect_status_code: 426
        methods:
          - PUT
        name: UPDATE_delivery
        path_handling: v0
        paths:
          - /api/v1/delivery-info
        preserve_host: false
        protocols:
          - http
          - https
        regex_priority: 0
        request_buffering: true
        response_buffering: true
        strip_path: true
    write_timeout: 60000
  - connect_timeout: 60000
    enabled: true
    host: donor
    name: donorapi
    path: /donor
    plugins:
      - config:
          anonymous: null
          hide_credentials: false
          key_in_body: false
          key_in_header: true
          key_in_query: true
          key_names:
            - apikey
          realm: null
          run_on_preflight: true
        enabled: true
        name: key-auth
        protocols:
          - grpc
          - grpcs
          - http
          - https
          - ws
          - wss
    port: 5003
    protocol: http
    read_timeout: 60000
    retries: 5
    routes:
      - https_redirect_status_code: 426
        methods:
          - POST
        name: CREATE
        path_handling: v0
        paths:
          - /api/v1/donor
        plugins:
          - config:
              allow:
                - admins
              always_use_authenticated_groups: false
              deny: null
              hide_groups_header: false
              include_consumer_groups: false
            enabled: true
            name: acl
            protocols:
              - grpc
              - grpcs
              - http
              - https
        preserve_host: false
        protocols:
          - http
          - https
        regex_priority: 0
        request_buffering: true
        response_buffering: true
        strip_path: true
      - https_redirect_status_code: 426
        methods:
          - DELETE
        name: DELETE_donor
        path_handling: v0
        paths:
          - /api/v1/donor
        preserve_host: false
        protocols:
          - http
          - https
        regex_priority: 0
        request_buffering: true
        response_buffering: true
        strip_path: true
      - https_redirect_status_code: 426
        methods:
          - GET
        name: READ
        path_handling: v0
        paths:
          - /api/v1/donor
        preserve_host: false
        protocols:
          - http
          - https
        regex_priority: 0
        request_buffering: true
        response_buffering: true
        strip_path: true
      - https_redirect_status_code: 426
        methods:
          - PUT
        name: UPDATE_donor
        path_handling: v0
        paths:
          - /api/v1/donor
        preserve_host: false
        protocols:
          - http
          - https
        regex_priority: 0
        request_buffering: true
        response_buffering: true
        strip_path: true
    write_timeout: 60000
  - connect_timeout: 60000
    enabled: true
    host: driverInfo
    name: driverAPI
    path: /drivers
    port: 5004
    protocol: http
    read_timeout: 60000
    retries: 5
    routes:
      - https_redirect_status_code: 426
        methods:
          - POST
        name: CREATE_driver
        path_handling: v0
        paths:
          - /api/v1/drivers
        preserve_host: false
        protocols:
          - http
          - https
        regex_priority: 0
        request_buffering: true
        response_buffering: true
        strip_path: true
      - https_redirect_status_code: 426
        methods:
          - DELETE
        name: DELETE_driver
        path_handling: v0
        paths:
          - /api/v1/drivers
        preserve_host: false
        protocols:
          - http
          - https
        regex_priority: 0
        request_buffering: true
        response_buffering: true
        strip_path: true
      - https_redirect_status_code: 426
        methods:
          - GET
        name: READ_driver
        path_handling: v0
        paths:
          - /api/v1/drivers
        preserve_host: false
        protocols:
          - http
          - https
        regex_priority: 0
        request_buffering: true
        response_buffering: true
        strip_path: true
      - https_redirect_status_code: 426
        methods:
          - PATCH
        name: UPDATE_driver
        path_handling: v0
        paths:
          - /api/v1/drivers
        preserve_host: false
        protocols:
          - http
          - https
        regex_priority: 0
        request_buffering: true
        response_buffering: true
        strip_path: true
      - https_redirect_status_code: 426
        methods:
          - GET
        name: READ_driver_by_id
        path_handling: v0
        paths:
          - /api/v1/drivers/~[a-zA-Z0-9_]+$
        preserve_host: false
        protocols:
          - http
          - https
        regex_priority: 10
        request_buffering: true
        response_buffering: true
        strip_path: true
    write_timeout: 60000
  - connect_timeout: 60000
    enabled: true
    host: geoalgo
    name: geoAlgoDecodeAPI
    path: /decode
    port: 5006
    protocol: http
    read_timeout: 60000
    retries: 5
    routes:
      - https_redirect_status_code: 426
        methods:
          - POST
        name: geoAlgo_decode
        path_handling: v0
        paths:
          - /api/v1/geo-algo-decode
        preserve_host: false
        protocols:
          - http
          - https
        regex_priority: 0
        request_buffering: true
        response_buffering: true
        strip_path: true
    write_timeout: 60000
  - connect_timeout: 60000
    enabled: true
    host: geoalgo
    name: geoAlgoDeviateAPI
    path: /deviate
    port: 5006
    protocol: http
    read_timeout: 60000
    retries: 5
    routes:
      - https_redirect_status_code: 426
        name: geoAlgo_deviate
        path_handling: v0
        paths:
          - /api/v1/geo-algo-deviate
        preserve_host: false
        protocols:
          - http
          - https
        regex_priority: 0
        request_buffering: true
        response_buffering: true
        strip_path: true
    write_timeout: 60000
  - connect_timeout: 60000
    enabled: true
    host: match_organ
    name: initiateMatchOrganAPI
    path: /initiate-match
    port: 5020
    protocol: http
    read_timeout: 60000
    retries: 5
    routes:
      - https_redirect_status_code: 426
        methods:
          - POST
        name: initiateMatch
        path_handling: v0
        paths:
          - /api/v1/initiate-match
        preserve_host: false
        protocols:
          - http
          - https
        regex_priority: 0
        request_buffering: true
        response_buffering: true
        strip_path: true
    write_timeout: 60000
  - connect_timeout: 60000
    enabled: true
    host: labInfo
    name: labInfoAPI
    path: /lab-reports
    port: 5007
    protocol: http
    read_timeout: 60000
    retries: 5
    routes:
      - https_redirect_status_code: 426
        methods:
          - POST
        name: CREATE_labInfo
        path_handling: v0
        paths:
          - /api/v1/lab-reports
        preserve_host: false
        protocols:
          - http
          - https
        regex_priority: 0
        request_buffering: true
        response_buffering: true
        strip_path: true
      - https_redirect_status_code: 426
        methods:
          - DELETE
        name: DELETE_labInfo
        path_handling: v0
        paths:
          - /api/v1/lab-reports
        preserve_host: false
        protocols:
          - http
          - https
        regex_priority: 0
        request_buffering: true
        response_buffering: true
        strip_path: true
      - https_redirect_status_code: 426
        methods:
          - GET
        name: READ_labInfo
        path_handling: v0
        paths:
          - /api/v1/lab-reports
        preserve_host: false
        protocols:
          - http
          - https
        regex_priority: 0
        request_buffering: true
        response_buffering: true
        strip_path: true
      - https_redirect_status_code: 426
        methods:
          - PUT
        name: UPDATE_labInfo
        path_handling: v0
        paths:
          - /api/v1/lab-reports
        preserve_host: false
        protocols:
          - http
          - https
        regex_priority: 0
        request_buffering: true
        response_buffering: true
        strip_path: true
    write_timeout: 60000
  - connect_timeout: 60000
    enabled: true
    host: match
    name: matchAPI
    path: /matches
    port: 5008
    protocol: http
    read_timeout: 60000
    retries: 5
    routes:
      - https_redirect_status_code: 426
        methods:
          - POST
        name: CREATE_match
        path_handling: v0
        paths:
          - /api/v1/matches
        preserve_host: false
        protocols:
          - http
          - https
        regex_priority: 0
        request_buffering: true
        response_buffering: true
        strip_path: true
      - https_redirect_status_code: 426
        methods:
          - DELETE
        name: DELETE_match
        path_handling: v0
        paths:
          - /api/v1/matches
        preserve_host: false
        protocols:
          - http
          - https
        regex_priority: 0
        request_buffering: true
        response_buffering: true
        strip_path: true
      - https_redirect_status_code: 426
        methods:
          - GET
        name: READ_match
        path_handling: v0
        paths:
          - /api/v1/matches
        preserve_host: false
        protocols:
          - http
          - https
        regex_priority: 0
        request_buffering: true
        response_buffering: true
        strip_path: true
      - https_redirect_status_code: 426
        methods:
          - PUT
        name: UPDATE_match
        path_handling: v0
        paths:
          - /api/v1/matches
        preserve_host: false
        protocols:
          - http
          - https
        regex_priority: 0
        request_buffering: true
        response_buffering: true
        strip_path: true
    write_timeout: 60000
  - connect_timeout: 60000
    enabled: true
    host: order
    name: orderAPI
    path: /order
    port: 5009
    protocol: http
    read_timeout: 60000
    retries: 5
    routes:
      - https_redirect_status_code: 426
        methods:
          - POST
        name: CREATE_order
        path_handling: v0
        paths:
          - /api/v1/order
        preserve_host: false
        protocols:
          - http
          - https
        regex_priority: 0
        request_buffering: true
        response_buffering: true
        strip_path: true
      - https_redirect_status_code: 426
        methods:
          - DELETE
        name: DELETE_order
        path_handling: v0
        paths:
          - /api/v1/order
        preserve_host: false
        protocols:
          - http
          - https
        regex_priority: 0
        request_buffering: true
        response_buffering: true
        strip_path: true
      - https_redirect_status_code: 426
        methods:
          - GET
        name: READ_order
        path_handling: v0
        paths:
          - /api/v1/order
        preserve_host: false
        protocols:
          - http
          - https
        regex_priority: 0
        request_buffering: true
        response_buffering: true
        strip_path: true
      - https_redirect_status_code: 426
        methods:
          - PUT
        name: UPDATE_order
        path_handling: v0
        paths:
          - /api/v1/order
        preserve_host: false
        protocols:
          - http
          - https
        regex_priority: 0
        request_buffering: true
        response_buffering: true
        strip_path: true
    write_timeout: 60000
  - connect_timeout: 60000
    enabled: true
    host: organ
    name: organAPI
    path: /organ
    port: 5010
    protocol: http
    read_timeout: 60000
    retries: 5
    routes:
      - https_redirect_status_code: 426
        methods:
          - POST
        name: CREATE_organ
        path_handling: v0
        paths:
          - /api/v1/organ
        preserve_host: false
        protocols:
          - http
          - https
        regex_priority: 0
        request_buffering: true
        response_buffering: true
        strip_path: true
      - https_redirect_status_code: 426
        methods:
          - DELETE
        name: DELETE_organ
        path_handling: v0
        paths:
          - /api/v1/organ
        preserve_host: false
        protocols:
          - http
          - https
        regex_priority: 0
        request_buffering: true
        response_buffering: true
        strip_path: true
      - https_redirect_status_code: 426
        methods:
          - GET
        name: READ_organ
        path_handling: v0
        paths:
          - /api/v1/organ
        preserve_host: false
        protocols:
          - http
          - https
        regex_priority: 0
        request_buffering: true
        response_buffering: true
        strip_path: true
      - https_redirect_status_code: 426
        methods:
          - PUT
        name: UPDATE_organ
        path_handling: v0
        paths:
          - /api/v1/organ
        preserve_host: false
        protocols:
          - http
          - https
        regex_priority: 0
        request_buffering: true
        response_buffering: true
        strip_path: true
    write_timeout: 60000
  - connect_timeout: 60000
    enabled: true
    host: personal-gbst4bsa.outsystemscloud.com
    name: patientAPI
    path: /PatientAPI/rest/patientAPI/GetFullPatientByUUID
    port: 443
    protocol: https
    read_timeout: 60000
    retries: 5
    routes:
      - https_redirect_status_code: 426
        methods:
          - POST
        name: READ_GetByUUID
        path_handling: v0
        paths:
          - /api/v1/patients
        preserve_host: false
        protocols:
          - http
          - https
        regex_priority: 0
        request_buffering: true
        response_buffering: true
        strip_path: true
    write_timeout: 60000
  - connect_timeout: 60000
    enabled: true
    host: personalData
    name: personalDataAPI
    path: /person
    plugins:
      - config:
          anonymous: null
          hide_credentials: false
          key_in_body: false
          key_in_header: true
          key_in_query: true
          key_names:
            - apikey
          realm: null
          run_on_preflight: true
        enabled: true
        name: key-auth
        protocols:
          - grpc
          - grpcs
          - http
          - https
          - ws
          - wss
    port: 5011
    protocol: http
    read_timeout: 60000
    retries: 5
    routes:
      - https_redirect_status_code: 426
        methods:
          - POST
        name: CREATE_Personal
        path_handling: v0
        paths:
          - /api/v1/person
        preserve_host: false
        protocols:
          - http
          - https
        regex_priority: 0
        request_buffering: true
        response_buffering: true
        strip_path: true
      - https_redirect_status_code: 426
        methods:
          - DELETE
        name: DELETE_Person
        path_handling: v0
        paths:
          - /api/v1/person
        preserve_host: false
        protocols:
          - http
          - https
        regex_priority: 0
        request_buffering: true
        response_buffering: true
        strip_path: true
      - https_redirect_status_code: 426
        methods:
          - GET
        name: READ_Personal
        path_handling: v0
        paths:
          - /api/v1/person
        preserve_host: false
        protocols:
          - http
          - https
        regex_priority: 0
        request_buffering: true
        response_buffering: true
        strip_path: true
      - https_redirect_status_code: 426
        methods:
          - PUT
        name: UPDATE_Personal
        path_handling: v0
        paths:
          - /api/v1/person
        preserve_host: false
        protocols:
          - http
          - https
        regex_priority: 0
        request_buffering: true
        response_buffering: true
        strip_path: true
    write_timeout: 60000
  - connect_timeout: 60000
    enabled: true
    host: pseudonym
    name: pseudonymAPI
    path: /pseudonymise
    port: 5012
    protocol: http
    read_timeout: 60000
    retries: 5
    routes:
      - https_redirect_status_code: 426
        methods:
          - POST
        name: CREATE_pseudonym
        path_handling: v0
        paths:
          - /api/v1/pseudonym
        preserve_host: false
        protocols:
          - http
          - https
        regex_priority: 0
        request_buffering: true
        response_buffering: true
        strip_path: true
    write_timeout: 60000
  - connect_timeout: 60000
    enabled: true
    host: recipient
    name: recipientAPI
    path: /recipient
    port: 5013
    protocol: http
    read_timeout: 60000
    retries: 5
    routes:
      - https_redirect_status_code: 426
        methods:
          - POST
        name: CREATE_recipient
        path_handling: v0
        paths:
          - /api/v1/recipient
        preserve_host: false
        protocols:
          - http
          - https
        regex_priority: 0
        request_buffering: true
        response_buffering: true
        strip_path: true
      - https_redirect_status_code: 426
        methods:
          - DELETE
        name: DELETE_recipient
        path_handling: v0
        paths:
          - /api/v1/recipient
        preserve_host: false
        protocols:
          - http
          - https
        regex_priority: 0
        request_buffering: true
        response_buffering: true
        strip_path: true
      - https_redirect_status_code: 426
        methods:
          - GET
        name: READ_recipient
        path_handling: v0
        paths:
          - /api/v1/recipient
        preserve_host: false
        protocols:
          - http
          - https
        regex_priority: 0
        request_buffering: true
        response_buffering: true
        strip_path: true
      - https_redirect_status_code: 426
        methods:
          - PUT
        name: UPDATE_recipient
        path_handling: v0
        paths:
          - /api/v1/recipient
        preserve_host: false
        protocols:
          - http
          - https
        regex_priority: 0
        request_buffering: true
        response_buffering: true
        strip_path: true
    write_timeout: 60000
  - connect_timeout: 60000
    enabled: true
    host: request_organ
    name: requestOrganAPI
    path: /request-for-organ
    port: 5021
    protocol: http
    read_timeout: 60000
    retries: 5
    routes:
      - https_redirect_status_code: 426
        methods:
          - POST
        name: POST_requestOrgan
        path_handling: v0
        paths:
          - /api/v1/request-for-organ
        preserve_host: false
        protocols:
          - http
          - https
        regex_priority: 0
        request_buffering: true
        response_buffering: true
        strip_path: true
    write_timeout: 60000
  - connect_timeout: 60000
    enabled: true
    host: zsq.outsystemscloud.com
    name: routeCreationAPI
    path: /Location/rest/Location/CoordToPlace
    port: 443
    protocol: https
    read_timeout: 60000
    retries: 5
    routes:
      - https_redirect_status_code: 426
        methods:
          - POST
        name: RouteCreation
        path_handling: v0
        paths:
          - /api/v1/route-creation
        preserve_host: false
        protocols:
          - http
          - https
        regex_priority: 0
        request_buffering: true
        response_buffering: true
        strip_path: true
    write_timeout: 60000
  - connect_timeout: 60000
    enabled: true
    host: selectDriver
    name: selectDriverAPI
    path: /selectDriver
    port: 5024
    protocol: http
    read_timeout: 60000
    retries: 5
    routes:
      - https_redirect_status_code: 426
        methods:
          - POST
        name: select_driver
        path_handling: v0
        paths:
          - /api/v1/select-driver
        preserve_host: false
        protocols:
          - http
          - https
        regex_priority: 0
        request_buffering: true
        response_buffering: true
        strip_path: true
    write_timeout: 60000
  - connect_timeout: 60000
    enabled: true
    host: test_compatibility
    name: testCompatibilityAPI
    path: /test-compatibility
    port: 5022
    protocol: http
    read_timeout: 60000
    retries: 5
    routes:
      - https_redirect_status_code: 426
        methods:
          - GET
        name: healthCheck_testCompatibility
        path_handling: v0
        paths:
          - /api/v1/test-compatibility-health
        preserve_host: false
        protocols:
          - http
          - https
        regex_priority: 0
        request_buffering: true
        response_buffering: true
        strip_path: true
    write_timeout: 60000
  - connect_timeout: 60000
    enabled: true
    host: trackDelivery
    name: trackDeliveryAPI
    path: /trackDelivery
    port: 5025
    protocol: http
    read_timeout: 60000
    retries: 5
    routes:
      - https_redirect_status_code: 426
        methods:
          - POST
        name: track_delivery
        path_handling: v0
        paths:
          - /api/v1/track-delivery
        preserve_host: false
        protocols:
          - http
          - https
        regex_priority: 0
        request_buffering: true
        response_buffering: true
        strip_path: true
    write_timeout: 60000<|MERGE_RESOLUTION|>--- conflicted
+++ resolved
@@ -1,6 +1,5 @@
 _format_version: "3.0"
 consumers:
-<<<<<<< HEAD
   - acls:
       - group: admins
     keyauth_credentials:
@@ -14,20 +13,6 @@
   - keyauth_credentials:
       - key: reader
     username: reader
-=======
-- acls:
-  - group: admins
-  keyauth_credentials:
-  - key: admin
-  username: admin
-- acls:
-  - group: doctors
-  keyauth_credentials:
-  - key: doctor
-  username: doctor
-- keyauth_credentials:
-  - key: reader
-  username: reader
 plugins:
 - config:
     credentials: true
@@ -58,7 +43,6 @@
   - grpcs
   - http
   - https
->>>>>>> cde34f31
 services:
   - connect_timeout: 60000
     enabled: true
@@ -66,7 +50,6 @@
     name: OSpersonalDataAPI
     path: /PatientAPI/rest/patientAPI/patients/
     plugins:
-<<<<<<< HEAD
       - config:
           anonymous: null
           hide_credentials: false
@@ -123,197 +106,6 @@
         strip_path: true
     write_timeout: 60000
   - connect_timeout: 60000
-=======
-    - config:
-        allow:
-        - doctors
-        always_use_authenticated_groups: false
-        deny: null
-        hide_groups_header: false
-        include_consumer_groups: false
-      enabled: true
-      name: acl
-      protocols:
-      - grpc
-      - grpcs
-      - http
-      - https
-    preserve_host: false
-    protocols:
-    - http
-    - https
-    regex_priority: 0
-    request_buffering: true
-    response_buffering: true
-    strip_path: true
-  write_timeout: 60000
-- connect_timeout: 60000
-  enabled: true
-  host: match_organ
-  name: confirmMatchOrganAPI
-  path: /confirm-match
-  port: 5020
-  protocol: http
-  read_timeout: 60000
-  retries: 5
-  routes:
-  - https_redirect_status_code: 426
-    methods:
-    - POST
-    - OPTIONS
-    name: confirm_match
-    path_handling: v0
-    paths:
-    - /api/v1/confirm-match
-    preserve_host: false
-    protocols:
-    - http
-    - https
-    regex_priority: 0
-    request_buffering: true
-    response_buffering: true
-    strip_path: true
-  write_timeout: 60000
-- connect_timeout: 60000
-  enabled: true
-  host: zsq.outsystemscloud.com
-  name: coordToPlaceAPI
-  path: /Location/rest/Location/CoordToPlace/
-  port: 443
-  protocol: https
-  read_timeout: 60000
-  retries: 5
-  routes:
-  - https_redirect_status_code: 426
-    methods:
-    - POST
-    name: coordToPlace_route
-    path_handling: v0
-    paths:
-    - /api/v1/coord-to-place
-    preserve_host: false
-    protocols:
-    - http
-    - https
-    regex_priority: 0
-    request_buffering: true
-    response_buffering: true
-    strip_path: true
-  write_timeout: 60000
-- connect_timeout: 60000
-  enabled: true
-  host: createDelivery
-  name: createDeliveryAPI
-  path: /createDelivery
-  port: 5026
-  protocol: http
-  read_timeout: 60000
-  retries: 5
-  routes:
-  - https_redirect_status_code: 426
-    methods:
-    - POST
-    name: create_delivery
-    path_handling: v0
-    paths:
-    - /api/v1/create-delivery
-    preserve_host: false
-    protocols:
-    - http
-    - https
-    regex_priority: 0
-    request_buffering: true
-    response_buffering: true
-    strip_path: true
-  write_timeout: 60000
-- connect_timeout: 60000
-  enabled: true
-  host: delivery_info
-  name: deliveryServiceAPI
-  path: /deliveryinfo
-  port: 5002
-  protocol: http
-  read_timeout: 60000
-  retries: 5
-  routes:
-  - https_redirect_status_code: 426
-    methods:
-    - POST
-    name: CREATE_delivery
-    path_handling: v0
-    paths:
-    - /api/v1/delivery-info
-    preserve_host: false
-    protocols:
-    - http
-    - https
-    regex_priority: 0
-    request_buffering: true
-    response_buffering: true
-    strip_path: true
-  - https_redirect_status_code: 426
-    methods:
-    - DELETE
-    name: DELETE_delivery
-    path_handling: v0
-    paths:
-    - /api/v1/delivery-info
-    preserve_host: false
-    protocols:
-    - http
-    - https
-    regex_priority: 0
-    request_buffering: true
-    response_buffering: true
-    strip_path: true
-  - https_redirect_status_code: 426
-    methods:
-    - GET
-    name: READ_delivery
-    path_handling: v0
-    paths:
-    - /api/v1/delivery-info
-    preserve_host: false
-    protocols:
-    - http
-    - https
-    regex_priority: 0
-    request_buffering: true
-    response_buffering: true
-    strip_path: true
-  - https_redirect_status_code: 426
-    methods:
-    - PUT
-    name: UPDATE_delivery
-    path_handling: v0
-    paths:
-    - /api/v1/delivery-info
-    preserve_host: false
-    protocols:
-    - http
-    - https
-    regex_priority: 0
-    request_buffering: true
-    response_buffering: true
-    strip_path: true
-  write_timeout: 60000
-- connect_timeout: 60000
-  enabled: true
-  host: donor
-  name: donorapi
-  path: /donor
-  plugins:
-  - config:
-      anonymous: null
-      hide_credentials: false
-      key_in_body: false
-      key_in_header: true
-      key_in_query: true
-      key_names:
-      - apikey
-      realm: null
-      run_on_preflight: true
->>>>>>> cde34f31
     enabled: true
     host: match_organ
     name: confirmMatchOrganAPI
