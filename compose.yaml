--- conflicted
+++ resolved
@@ -231,7 +231,6 @@
     container_name: recipient_service
     networks:
       - grabOrgan-net
-<<<<<<< HEAD
     # restart: always
 
   match_organ:
@@ -264,8 +263,7 @@
       - grabOrgan-net
     # restart: always
     command: ["python", "match_organ.py"]
-=======
-
+    
   createDelivery:
     build:
       context: ./composite/createDelivery/.
@@ -300,5 +298,4 @@
     ports:
       - "5025:5025"
     networks:
-      - grabOrgan-net
->>>>>>> defb12b9
+      - grabOrgan-net