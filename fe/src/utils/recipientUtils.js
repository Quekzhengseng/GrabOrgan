// utils/recipientUtils.js

/**
 * Format a date string for display
 * @param {string} dateString - Date string to format
 * @returns {string} Formatted date string
 */
export const formatDate = (dateString) => {
  if (!dateString) return "Not specified";

  try {
    const options = { year: "numeric", month: "long", day: "numeric" };
    return new Date(dateString).toLocaleDateString(undefined, options);
  } catch (e) {
    return dateString;
  }
};

/**
 * Determine urgency color based on organs needed
 * @param {Array} organsNeeded - Array of needed organs
 * @returns {string} CSS class string for urgency indicator
 */
export const getUrgencyColor = (organsNeeded) => {
  if (!organsNeeded || organsNeeded.length === 0)
    return "bg-gray-100 text-gray-800";

  const criticalOrgans = ["heart", "liver"];
  const hasCriticalOrgan = organsNeeded.some((organ) =>
    criticalOrgans.includes(organ.toLowerCase())
  );

  if (hasCriticalOrgan) {
    return "bg-red-100 text-red-800";
  } else if (organsNeeded.length > 1) {
    return "bg-orange-100 text-orange-800";
  } else {
    return "bg-yellow-100 text-yellow-800";
  }
};

/**
 * Fetches recipients from the API
 * @returns {Promise<Array>} Array of recipient objects
 */
export const fetchRecipients = async () => {
  const response = await fetch("http://localhost:8000/api/v1/recipient");

  if (!response.ok) {
    throw new Error(`API request failed with status ${response.status}`);
  }

  const data = await response.json();

  if (data.code === 200 && data.data) {
    // Convert the object of recipients into an array
    return Object.values(data.data);
  } else {
    throw new Error("Invalid response format");
  }
};
/**
 * Fetches a recipient from the API
 * @returns {Promise<Object>} a recipient object
 */
export const getPersonalData = async (recipientId, passcode) => {
  const response = await fetch(
    `http://localhost:8000/api/v1/personal/${recipientId}`
  );

  if (!response.ok) {
    throw new Error(`API request failed with status ${response.status}`);
  }

  const data = await response.json();

  if (data.Result.Success === true && data.patient) {
    // Convert the object of recipients into an array
    return data.patient;
  } else {
    throw new Error("Invalid response format");
  }
};

/**
 * Fetches lab reports for a specific recipient
 * @param {string} recipientId - ID of the recipient
 * @returns {Promise<Array>} Array of lab report objects
 */
export const fetchLabReports = async (recipientId) => {
  const response = await fetch(
    `http://localhost:8000/api/v1/lab-reports/${recipientId}`
  );

  if (!response.ok) {
    throw new Error(`API request failed with status ${response.status}`);
  }

  const data = await response.json();

  if (data.code === 200 && data.data) {
    // Filter lab reports for the selected recipient
    console.log(data.data);
    return data.data || [];
  }

  return [];
};

/**
 * Finds potential organ matches for a recipient
 * @param {string} recipientId - ID of the recipient
 * @returns {Promise<Array>} Array of match objects
 */
export const findOrganMatches = async (recipientId) => {
<<<<<<< HEAD
  // Extract just the number portion from the recipient ID
  // Then convert to a number to remove leading zeros

=======
>>>>>>> 7bd93879
  console.log("Searching for matches with recipient number:", recipientId);

  // Use the endpoint to get matches by recipient ID number
  const response = await fetch(
    `http://localhost:5008/matches/recipient/${recipientId}`,
    {
      method: "GET",
      headers: {
        "Content-Type": "application/json",
      },
    }
  );

  if (!response.ok) {
    throw new Error(`API request failed with status ${response.status}`);
  }

  const data = await response.json();

  if (data && data.code === 200) {
    console.log(data.data);
    return data.data || [];
  }

  return [];
};

/**
 * Creates an order for an organ transplant
 * @param {Object} selectedMatch - The selected match object
 * @param {Object} selectedRecipient - The selected recipient object
 * @returns {Promise<Object>} Response from the order API
 */
export const createOrganOrder = async (selectedMatch, selectedRecipient) => {
  const orderResponse = await fetch("http://localhost:8000/api/v1/order", {
    method: "POST",
    headers: {
      "Content-Type": "application/json",
    },
    body: JSON.stringify({
      orderId: `order-${Date.now()}`,
      organType: selectedMatch.OrganId.split("-")[1] || "Unknown",
      transplantDateTime: new Date(Date.now() + 86400000).toISOString(), // Schedule 24 hours from now
      startHospital: "Changi Hospital", // Default values since we don't have this information
      endHospital: "Tan Tock Seng Hospital",
      matchId: selectedMatch.matchId,
      remarks: `Organ transplant request for ${selectedRecipient.firstName} ${selectedRecipient.lastName}`,
    }),
  });

  if (!orderResponse.ok) {
    throw new Error(`Order request failed with status ${orderResponse.status}`);
  }

  return orderResponse.json();
};

/**
 * Creates a delivery request for an organ
 * @returns {Promise<Object>} Response from the delivery API
 */
export const createDeliveryRequest = async () => {
  const deliveryResponse = await fetch("http://localhost:5026/createDelivery", {
    method: "POST",
    headers: {
      "Content-Type": "application/json",
    },
    body: JSON.stringify({
      startHospital: "Changi Hospital",
      endHospital: "Tan Tock Seng Hospital",
      DoctorId: "doctor-001", // Assuming a default doctor ID
      transplantDateTime: new Date(Date.now() + 86400000).toISOString(),
    }),
  });

  return deliveryResponse.json();
};

/**
 * Requests new organs for a recipient
 * @param {Object} recipient - The recipient object
 * @returns {Promise<Object>} Response from the request_for_organ API
 */
export const requestNewOrgans = async (recipient) => {
  const response = await fetch(
    "http://localhost:8000/api/v1/request-for-organ",
    {
      method: "POST",
      headers: {
        "Content-Type": "application/json",
      },
      body: JSON.stringify({
        recipient: {
          recipientId: recipient.recipientId,
          firstName: recipient.firstName,
          lastName: recipient.lastName,
          dateOfBirth: recipient.dateOfBirth,
          nric: recipient.nric,
          email: recipient.email,
          address: recipient.address,
          gender: recipient.gender,
          bloodType: recipient.bloodType,
          organsNeeded: recipient.organsNeeded,
          nokContact: recipient.nokContact || {},
        },
        labInfo: {
          // Lab report data
          testType: "Tissue",
          reportName: "Transplant Eligibility",
          testType: "Organ Request",
          dateOfReport: new Date().toISOString().split("T")[0], // YYYY-MM-DD formate
          report: {
            name: "Tissue Lab Test Report",
            url: "https://www.parkwaylabs.com.sg/docs/parkwaylablibraries/test-catalogues/pls-tissue-forms.pdf?sfvrsn=1418faf5_1",
          },
          hlaTyping: {},
          comments: "To be reviewed",
          uuid: recipient.recipientId,
        },
      }),
    }
  );

  if (!response.ok) {
    throw new Error(`Request failed with status ${response.status}`);
  }

  return response.json();
};

// {
//   "data": {
//     "recipient": {
//       "firstName": "Isaiah",
//       "lastName": "Jackson",
//       "dateOfBirth": "1990-05-20",
//     "nric": "S1234567Z",
//       "email": "isaiahloo@gmail.com",
//       "address": "31 Victoria Street",
//       "bloodType": "O+",
//       "gender": "Male",
//       "organsNeeded": [
//         "kidney",
//         "liver"
//       ],
//       "medicalHistory": [
//         {
//           "condition": "Hypertension",
//           "dateDiagnosed": "2015-03-15",
//           "description": "Mild high blood pressure managed with lifestyle changes",
//           "treatment": "Diet and exercise"
//         }
//       ],
//       "allergies": [
//         "penicillin"
//       ],
//       "nokContact": {
//         "firstName": "Bob",
//         "lastName": "Smith",
//         "phone": "98765432",
//         "relationship": "Spouse"
//       }
//     },
//     "labInfo": {
//         "testType": "Tissue",
//         "dateOfReport": "2023-12-01",
//         "report": {
//             "name": "Tissue Lab Test Report",
//             "url": "https://www.parkwaylabs.com.sg/docs/parkwaylablibraries/test-catalogues/pls-tissue-forms.pdf?sfvrsn=1418faf5_1"
//         },
//         "hlaTyping":  {
//         },
//         "comments": "To be reviewed"
//     }
//   }
// }<|MERGE_RESOLUTION|>--- conflicted
+++ resolved
@@ -113,12 +113,7 @@
  * @returns {Promise<Array>} Array of match objects
  */
 export const findOrganMatches = async (recipientId) => {
-<<<<<<< HEAD
-  // Extract just the number portion from the recipient ID
-  // Then convert to a number to remove leading zeros
-
-=======
->>>>>>> 7bd93879
+
   console.log("Searching for matches with recipient number:", recipientId);
 
   // Use the endpoint to get matches by recipient ID number
